--- conflicted
+++ resolved
@@ -140,35 +140,23 @@
         }
     }
 
-<<<<<<< HEAD
-=======
-    /** {@inheritDoc} */
-    @Override
->>>>>>> d415ba83
     public int getAcquireIncrement()
     {
         return 0;
     }
 
-<<<<<<< HEAD
-=======
-    /** {@inheritDoc} */
-    @Override
->>>>>>> d415ba83
     public void setAcquireIncrement(int acquireIncrement)
     {
         LOGGER.warn("The acquireIncrement property has been retired, remove it from your pool configuration to avoid this warning.");
     }
 
     /** {@inheritDoc} */
-    @Override
     public int getAcquireRetries()
     {
         return acquireRetries;
     }
 
     /** {@inheritDoc} */
-    @Override
     public void setAcquireRetries(int acquireRetries)
     {
         if (acquireRetries < 0)
@@ -178,21 +166,11 @@
         this.acquireRetries = acquireRetries;
     }
 
-<<<<<<< HEAD
-=======
-    /** {@inheritDoc} */
-    @Override
->>>>>>> d415ba83
     public long getAcquireRetryDelay()
     {
         return 0;
     }
 
-<<<<<<< HEAD
-=======
-    /** {@inheritDoc} */
-    @Override
->>>>>>> d415ba83
     public void setAcquireRetryDelay(long acquireRetryDelayMs)
     {
         LOGGER.warn("The acquireRetryDelay property has been retired, remove it from your pool configuration to avoid this warning.");
